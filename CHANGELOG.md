## Modifications since version 2.x

<<<<<<< HEAD
=======
### 7.3.0

 * Add Greek Upsilon with Hook Symbol (`U+03D2`).
 * Add flat-topped lowercase Delta (#856).
 * Add rounded lowercase Xi (#856).
 * Fix Bulgarian Small Ka's variant assignment (#1147).
 * Fix shape of Ruble Sign (#1155).


>>>>>>> ebdde88a
### 7.2.8

 * Fix broken shape of Cyrillic Small Letter Sha when `cv45 = 9` (#1154).


### 7.2.7

 * Fix incorrect shape of Proportional To (`U+221D`), Infinity (`U+221E`) and Inverted Lazy S (`U+223E`) under Italic/Oblique.
 * Fix shape of `d` `serifed-tailed` (#1150).
 * Make Latin Small Letter Dotless J with Stroke and Hook (`U+0284`) follow shape of `f` (#1151).
 * Fix `cv44` application on phonetic letters (#1152).
 * Fix shape of Combining Low Line (#1153).


### 7.2.6

 * Fixed shape of Bulgarian I with Breve, Yer, Yeri, De, Che and En (#1147).


### 7.2.5

 * Fix placement of overlay bar in Latin Small Letter D with Stroke (`U+0111`) (#1146).


### 7.2.4

 * Turn on square-dot punctuations in these stylistic sets:
   - `ss02` Anonymous Pro;
   - `ss04` Menlo;
   - `ss06` Liberation Mono;
   - `ss13` Lucida Grande Mono;
   - `ss17` Recursive Mono.


### 7.2.3

 * Fix geometry of `y` (#1144).
 * Make the Zero in SS13 more distinctive (#1141).


### 7.2.2

 * Fix broken geometry of Apl Functional Symbol Quad Question (`U+2370`) (#1138).
 * Add Tugrik Sign (`U+20AE`) (#1139).


### 7.2.1

 * Fix missing variants of square dots of the following characters (#1136):
   * Inverted Question Mark (`U+00BF`);
   * Latin Capital Letter L with Middle Dot (`U+013F`);
   * Latin Small Letter L with Middle Dot (`U+0140`);
   * Reference Mark (`U+203B`);
   * Questioned Equal To (`U+225F`);
   * Multiset Multiplication (`U+228D`);
   * Apl Functional Symbol Quad Divide (`U+2339`);
   * Apl Functional Symbol Quad Colon (`U+2360`);
   * Apl Functional Symbol Quad Question (`U+2370`);
   * Line Integration with Rectangular Path Around Pole (`U+2A12`);
   * Line Integration with Semicircular Path Around Pole (`U+2A13`);
   * Line Integration Not Including the Pole (`U+2A14`);
   * Integral Around a Point Operator (`U+2A15`);
   * Intersection with Dot (`U+2A40`);
   * Inverted Interrobang (`U+2E18`);
   * Modifier Letter Colon (`U+A789`);
   * Colon, Semicolon, Exclamation Mark and Question Mark in ligations.


### 7.2.0

 * Add square-dot variants for period, comma, colon, semicolon and all punctuations and symbols involving dot shape (diacritics are not included; #927).
 * Refine geometry of Partial Differential Symbol (`U+2202`) (#862).
 * Refine geometry of Cyrillic Small Be (`U+0431`), De (`U+0414`, `U+0434`), El (`U+041B`, `U+043B`), Ef (`U+0424`, `U+0444`), Che (`U+0247`, `U+0447`), E (`U+042D`, `U+044D`) and Ye (`U+0404`, `U+0454`) (#1128).


### 7.1.1

 * Add Greek Number Sign (`U+0374`).
 * Fix Misplaced diacritics in `U+A7BA`, `U+A7BC`, and `U+A7BE` (#1125).
 * Make Modifier Letter Colon (`U+A789`) smaller than Colon (#1126).


### 7.1.0

 * Add single-spacing TTC and Super TTC (#1112).
 * Add Greek Beta Symbol (`U+03D0`), Greek Kai Symbol (`U+03D7`), Greek Letter Digamma (`U+03DC`), Greek Small Letter Digamma (`U+03DD`), Greek Kappa Symbol (`U+03F0`), Greek Rho Symbol (`U+03F1`), Greek Lunate Epsilon Symbol (`U+03F5`) and Greek Reversed Lunate Epsilon Symbol (`U+03F6`).
 * Add Hryvnia sign (`U+20B4`) (#1117).
 * Fix placement of diacritics over uppercase Greek (#1115).
 * Adjust metrics of punctuations in Aile and Etoile (#1115).
 * Fix placement of mathematical colon-like operators; Add Modifier Letter Colon (`U+A789`) (#1118).
 * Improve handling of diacritics in [Kitty](https://sw.kovidgoyal.net/kitty/) (#1007, kovidgoyal/kitty#3716)).
 * Fix variant application of `cv30` on derived letters of `e` (#1120).
 * Make brailles always upright (#1124).
 * Fix geometry of:
   - Latin Capital Letter I with Ogonek (`U+012E`), Latin Small Letter with Ogonek (`U+012F`) (#1115).
   - Latin Capital Letter L with Middle Dot (`U+013F`) (#1123).
   - Latin Small Letter B with Stroke (`U+0180`) (#1115).
   - Latin Capital Letter K with Hook (`U+0198`) (#1123).
   - Latin Capital Letter Gha (`U+01A2`), Latin Small Letter Gha (`U+01A3`) (#1115).
   - Latin Capital Letter V with Hook (`U+01B2`), Latim Small Letter V with Hook (`U+028B`).
   - Latin Letter Inverted Glottal Stop with Stroke (`U+01BE`) (#1115).
   - Latin Capital Letter Hwair (`U+01F6`), Latin Small Letter Hwair (`U+0195`) (#1115).
   - Latin Capital Letter Y with Stroke (`U+024E`) (#1115).
   - Greek Capital Letter Theta (`U+0398`) (#1115).
   - Greek Capital Letter Xi (`U+039E`) (#1115).
   - Greek Capital Letter Delta (`U+0394`), Increment Symbol (`U+2206`) under Slab (#1115).
   - Greek Capital Letter Psi (`U+03A8`), Greek Small Letter Psi (`U+03C8`), Cyrillic Small Letter Psi (`U+0471`) (#1115).
   - Greek Small Letter Upsilon (`U+03C5`) (#1115).
   - Greek Small Letter Chi (`U+03C7`) (#1115).
   - Latin Small Letter A With Right Half Ring (`U+1E9A`) (#1115).
   - Latin Small Letter Y With Dot Below (`U+1EF5`) (#1115).
   - Mathematical Double-struck Capital E (`U+1D53C`) (#1119).


### 7.0.4

 * Exported glyphs' names in production fonts, which enables ligatures in [Kitty](https://sw.kovidgoyal.net/kitty/) (#1007).
 * Fix broken connecting underscore ligatures (#1110).


### 7.0.3

 * Fix assignment of italic `d`, `ss03`, `ss06` and `ss08` (#1104).


### 7.0.2

 * Fix Aile's long-S at Italic (#1098).
 * Fix assignment of capital Gamma in `ss14` (#1099).
 * Fix rounding errors found in certain Extended glyphs (#1100).
 * Fix assignment of `k` in `ss20` (#1102).


### 7.0.1

 * Add cursive for Latin Small Letter W with Hook (`U+2C73`) (#1081).
 * Fix missing variants of Latin Small Letter Turned M with Long Leg (`U+0270`) (#1082).
 * Fix broken geometry of Single-arch Latin Capital Letter Turned M (`U+019C`) (#1083).
 * Fix broken geometry of Single-arch Mathematical Bold Small M (`U+1D426`) (#1084).
 * Fix missing serif and `cv39` variants of Latin Small Letter Feng Digraph (`U+02A9`) (#1085).
 * Fix missing variant of Latin Small Letter Ue (`U+1D6B`) (#1086).
 * Fix missing serif of Italic Latin Phi (#1087).
 * Remove `U+1FB93` ("Left Half Block and Right Half Inverse Medium Shade") since it is a reserved code point for now (#1088).
 * Add Black Rightwards Arrowhead (`U+27A4`) (#1090).
 * Fix inconsistent hook shape on Latin Small Letter T with Retroflex Hook (`U+0288`) (#1091).
 * Fix regression of diacritic placement of over-the-tie marks (#1092).
 * Fix missing variants of white curly brackets (`U+2983`, `U+2984`) (#1093).
 * Fix the placement of the diacritic in Latin Small Letter L with Cedilla (`U+1E29`) (#1095).
 * Improve legibility of Ampersand (closed and upper-open) (#1096).


### 7.0.0

 * \[**Breaking**\] Variant tags are reordered.
 * \[**Breaking**\] Variant names of certain letters are renamed and reorganized, including:
   - `E`.
   - `F`.
   - `H`.
   - `K`.
   - `L`.
   - `U`.
   - `a`.
   - `g`.
   - `k`.
   - `h`.
   - `l`.
   - `m`.
   - `n`.
   - `q`.
   - `u`.
   - Long-S (`ſ`).
   - Eszet (`ß`).
   - Greek Small Iota (`ι`).
   - Upper Gamma (`Γ`).
   - Cyrillic Ze (`З` and `з`).
   - Cyrillic Ka (`К` and `к`).
   - Cyrillic Small En (`н`).
 * \[**Breaking**\] Variant selector of Cyrillic Ya (`Я` / `я`) are detached from `R`.
 * Add characters:
   - All remaining letters in Cyrillic block, including:
     - Cyrillic Iotified E (`U+0464`, `U+0465`).
     - Cyrillic Omega (`U+0460`, `U+0461`), Ot (`U+047E`, `U+047F`).
     - Cyrillic Psi (`U+0470`, `U+0471`).
     - Cyrillic Broad On (`U+047A`, `U+047B`).
     - Cyrillic combining Dasia (`U+0485`), Psili (`U+0486`), Pokrytie (`U+0478`).
     - Cyrillic Ornate Omega (`U+047C`, `U+047D`).
     - Cyrillic Koppa (`U+0480`, `U+0481`).
     - Cyrillic Semi-soft Sign (`U+048C`, `U+048D`).
     - Cyrillic Er with Tick (`U+048E`, `U+048F`).
     - Cyrillic tailed Short I (`U+048A`, `U+048B`), tailed El (`U+04C5`, `U+04C6`), railed En (`U+04C9`, `U+04CA`), tailed Em (`U+04CD`, `U+04CE`).
     - Cyrillic Ka with Vertical Stroke (`U+049C`, `U+049D`).
     - Cyrillic Ka with Stroke (`U+049E`, `U+049F`).
     - Cyrillic Pe with Middle Hook (`U+04A6`, `U+04A7`).
     - Cyrillic Abkhasian Ha (`U+04A8`, `U+04A9`).
     - Cyrillic Te-Tse (`U+04B4`, `U+04B5`).
     - Cyrillic Abkhazian Che (`U+04BC` ... `U+04BF`).
     - Cyrillic Ka with Hook (`U+04C3`, `U+04C4`).
     - Cyrillic Ghe with Stroke and Hook (`U+04FA`, `U+04FB`).
     - Cyrillic Ha with Hook (`U+04FC`, `U+04FD`).
     - Cyrillic Ha with Stroke (`U+04FE`, `U+04FF`).
   - Extended Cyrillic letters, including:
     - Cyrillic Reversed Ze (`U+0510`, `U+0511`).
     - Cyrillic El with Hook (`U+0512`, `U+0513`).
     - Cyrillic Pe with Descender (`U+0524`, `U+0525`).
     - Cyrillic Shha with Descender (`U+0526`, `U+0527`).
     - Cyrillic El with Descender (`U+052E`, `U+052F`).
     - Broad Omega (`U+A64C`, `U+A64D`).
   - Low asterisk (`U+204E`) and double asterisk (`U+2051`).
   - Turned Sans-serif Capital L (`U+2142`).
   - Turned Sans-serif Capital Y (`U+2144`).
   - Measured Angle (`U+2221`).
   - Spherical Angle (`U+2222`).
   - Homothetic (`U+223B`).
   - Sine Wave (`U+223F`).
   - Wreath Product (`U+2240`).
   - Between Symbol (`U+226C`).
   - Intercalate Symbol (`U+22BA`).
   - Right Angle with Arc (`U+22BE`).
   - Element Of with Overbar (`U+22F6`).
   - Small Element Of with Overbar (`U+22F7`).
   - Contains with Overbar (`U+22FD`).
   - Small Contains with Overbar (`U+22FE`).
   - Helm symbol (`U+2388`).
   - Heavy Black Heart (`U+2764`) (#920).
   - Squared Three D ... Squared VOD (`U+1F19B` ... `U+1F1AC`).
 * Add variants and stylistic sets:
   - Add tailed variants for Cyrillic El, En, Che, Yery and Ya (#972).
   - Add more serifed variants for `K`, `k`, `n`, Cyrillic Ka (`К` and `к`) and Cyrillic Ef (`ф`) to better reproduce PT Mono (#986).
   - Add top-left serifed variant for `m` (#1052).
   - Add descending variants for Long-S and Eszet (#1070).
   - Add SS18 to represent Input Mono (#990).
 * Fixes of variant selector application on derived letters or letter forms, including:
   - Cyrillic En (#1006).
   - Small U with Retroflex Hook (`U+1D99`) and Capital T with Retroflex Hook (`U+01AE`) (#1008).
   - Derivatives of Latin Small Letter L (#1015).
   - Latin Small Ligature Fi (`U+FB01`), Latin Small Ligature Fl (`U+FB02`) (#1015).
   - Latin Small Letter Ue (`U+1D6B`) (#1022).
   - Latin Capital Letter AE (`U+00C6`), Latin Capital Letter OE (`U+0152`) and derivatives (#1031).
   - Polytonic Greek letters with dual-diacritics (#1031).
   - Latin Capital B with Stroke (`U+0243`) and derivatives (#1033).
   - Latin Capital Letter F with Hook (`U+0191`) (#1038).
   - Latin Capital Letter K with Hook (`U+0198`), Latin Small Letter K with Hook (`U+0199`) (#1042).
   - Naira Sign (`U+20A6`) (#1045).
   - Greek Lunate Sigma (`U+03F9`) and derivatives (#1046).
   - P with Hook (`U+01A4`), Ruble sign (`U+20BD`) (#1047).
   - Yr (`U+01A6`), R-rotunda (`U+A75A`, `U+A75B`) (#1049).
   - Hwair (`U+01F6`), Cyrillic Capital Nje (`U+040A`) (#1059).
   - Cyrillic Izhitsa (`U+0474`) (#1061).
   - Latin Capital Letter W with Hook (`U+2C72`), Latin Small Letter W with Hook (`U+2C73`) (#1062).
   - Latin Small Letter with Palatial Hook (`U+01AB`), Latin Small Letter T with Hook (`U+01AD`), Latin Small Letter T with Retroflex Hook (`U+0288`),
   - Latin Small Letter FEng Digraph (`U+02A9`) (#1063)
   - Latin Small Letter Reversed Open E with Hook (`U+025D`) (#1063).
   - Latin Capital Letter Z with Swash Tail (`U+2C7F`), Latin Small Letter Z with Swash Tail (`U+0240`) (#1064).
   - Latin Small Letter D with Curl (`U+0221`), Latin Small Letter D with Tail (`U+0256`), Latin Small Letter D with Hook and Tail (`U+1D91`) (#1067).
   - Interrobang (`U+203D`), APL Functional Symbol Quad Question (`U+2370`), Inverted Interrobang （`U+2E18`) (#1075).
   - Latin Small Letter N with Long Leg (`U+019E`), Latin Capital Letter N with Lon gLeg (`U+0220`).
   - Latin Small Letter N with Curl (`U+0235`).
   - Latin Small Letter T with Curl (`U+0236`).
   - Latin Small Letter J with Curl (`U+029D`).
   - Latin Capital Letter Turned M (`U+019C`), Latin Small Letter Turned M (`U+026F`), Latin Small Letter Turned M with Long Leg (`U+0270`), Latin Small Letter M with Hook (`U+0271`).
   - Latin Small Letter G with Hook (`U+0260`), Latin Small Letter Script G (`U+0261`).
   - Latin Small Letter Turned H (`U+0265`), Latin Small Letter H with Hook (`U+0266`), Latin Small Letter Heng with Hook (`U+0267`).
 * Fix incorrect or inconsistent serifs for Slab, including:
   - Cyrillic Small Capital El (`U+1D2B`) (#1014).
   - Latin Capital Reversed E (`U+018E`) and Modifier Capital Reversed E (`U+1D32`) (#1016).
   - Modifier Cyrillic En (`U+1D78`) under Italic (#1017).
   - Turned Sans-Serif Capital G (`U+2141`) (#1019).
   - Micro Sign (`U+00B5`) (#1025).
   - All mathematical sans-serif letters under any CV/SS application (#1030).
 * Geometry fixes:
   - Fix misplaced descender on Cyrillic Small Letter Te with Descender (`U+04AD`) (#1005).
   - Fix gap in the curly variant of R-rotunda (`U+A75A`, `U+A75B`) (#1012).
   - Fix incorrect shape of Modifier Letter Capital H with Stroke (`U+A7F8`) (#1024).
   - Fix shape of Copyleft Symbol (`U+1F12F`) (#1034).
   - Fix incorrect mapping of Greek Small Reversed Lunate Sigma Symbol (`U+037B`) and Greek Capital Reversed Lunate Sigma Symbol (`U+03FD`) (#1036).
   - Fix incorrect shape of Symbol For Device Control One (`U+2411`) (#1037).
   - Fix incorrect glyph shape mapping of Up Right Diagonal Ellipsis (`U+22F0`) and Down Right Diagonal Ellipsis (`U+22F1`) (#1039).
   - Fix missing dot on Latin Small Letter I with Stroke (`U+0268`) and Modifier Letter Small I with Stroke (`U+1DA4`) (#1043, #1066).
   - Fix incorrect slope of Circled Italic Latin Capital C (`U+1F12B`) and Circled Italic Latin Capital R (`U+1F12C`) (#1051).
   - Fix wrong glyphs for Letter Tone Five (`U+01BC`, `U+01BD`) (#1074).
   - Fix top hooks on some phonetic letters (`U+0253`, `U+0266`, `U+0267`, `U+01A5`) (#1072).
   - Fix geometry of mathematical tileable brackets and integral signs in Italic/Oblique (#1076).
   - Fix geometry of Latin Small Letter Tone Six (`U+0185`) to follow L2/19-201 (#1078).
 * Geometry refinements:
   - Balance stroke width of curly W/w in bold weights (#1011).
   - Increase visibility of Cyrillic Descender (#1018).
   - Increase oval size of Cyrillic Be (`U+0431`) (#1023).
   - Make lowercase Cyrillic Em wider (Aile/Etoile) (#1028).
   - Make combining parentheses more significant (#1032).
   - Latin Small Letter Schwa with Hook (`U+025A`), Latin Small Letter Reversed Open E with Hook (`U+025D`) (#1063).
 * Refine mark placement:
   - `E`, `t` and `r` (#1063).
<|MERGE_RESOLUTION|>--- conflicted
+++ resolved
@@ -1,7 +1,5 @@
 ## Modifications since version 2.x
 
-<<<<<<< HEAD
-=======
 ### 7.3.0
 
  * Add Greek Upsilon with Hook Symbol (`U+03D2`).
@@ -11,7 +9,6 @@
  * Fix shape of Ruble Sign (#1155).
 
 
->>>>>>> ebdde88a
 ### 7.2.8
 
  * Fix broken shape of Cyrillic Small Letter Sha when `cv45 = 9` (#1154).
