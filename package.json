--- conflicted
+++ resolved
@@ -1,10 +1,6 @@
 {
   "name": "iosevka",
-<<<<<<< HEAD
-  "version": "7.2.8",
-=======
   "version": "7.3.0",
->>>>>>> ebdde88a
   "main": "./font-src/index.js",
   "scripts": {
     "build": "node utility/ensure-verda-exists && verda -f verdafile.js",
